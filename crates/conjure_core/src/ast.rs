use derive_is_enum_variant::is_enum_variant;
use enum_compatability_macro::document_compatibility;
use serde::{Deserialize, Serialize};
use serde_with::serde_as;
use std::cell::RefCell;
use std::collections::HashMap;
use std::fmt::{Debug, Display, Formatter};
use std::hash::Hash;
use uniplate::uniplate::Uniplate;
use uniplate_derive::Uniplate;

use crate::metadata::Metadata;

pub type SymbolTable = HashMap<Name, DecisionVariable>;

#[serde_as]
#[derive(Clone, Debug, PartialEq, Eq, Serialize, Deserialize)]
pub struct Model {
    #[serde_as(as = "Vec<(_, _)>")]
    pub variables: SymbolTable,
    pub constraints: Expression,
    next_var: RefCell<i32>,
}

impl Model {
    pub fn new(variables: SymbolTable, constraints: Expression) -> Model {
        Model {
            variables: variables,
            constraints: constraints,
            next_var: RefCell::new(0),
        }
    }
    // Function to update a DecisionVariable based on its Name
    pub fn update_domain(&mut self, name: &Name, new_domain: Domain) {
        if let Some(decision_var) = self.variables.get_mut(name) {
            decision_var.domain = new_domain;
        }
    }

    pub fn get_domain(&self, name: &Name) -> Option<&Domain> {
        self.variables.get(name).map(|v| &v.domain)
    }

    // Function to add a new DecisionVariable to the Model
    pub fn add_variable(&mut self, name: Name, decision_var: DecisionVariable) {
        self.variables.insert(name, decision_var);
    }

    pub fn get_constraints_vec(&self) -> Vec<Expression> {
        match &self.constraints {
            Expression::And(_, constraints) => constraints.clone(),
            Expression::Nothing => vec![],
            _ => vec![self.constraints.clone()],
        }
    }

    pub fn set_constraints(&mut self, constraints: Vec<Expression>) {
        if constraints.is_empty() {
            self.constraints = Expression::Nothing;
        } else if constraints.len() == 1 {
            self.constraints = constraints[0].clone();
        } else {
            self.constraints = Expression::And(Metadata::new(), constraints);
        }
    }

    pub fn add_constraint(&mut self, expression: Expression) {
        // ToDo (gs248) - there is no checking whatsoever
        // We need to properly validate the expression but this is just for testing
        let mut constraints = self.get_constraints_vec();
        constraints.push(expression);
        self.set_constraints(constraints);
    }

    pub fn add_constraints(&mut self, expressions: Vec<Expression>) {
        let mut constraints = self.get_constraints_vec();
        constraints.extend(expressions);
        self.set_constraints(constraints);
    }

    /// Returns an arbitrary variable name that is not in the model.
    pub fn gensym(&self) -> Name {
        let num = self.next_var.borrow().clone();
        *(self.next_var.borrow_mut()) += 1;
        Name::MachineName(num) // incremented when inserted
    }
}

impl Default for Model {
    fn default() -> Self {
        Self::new(SymbolTable::new(), Expression::Nothing)
    }
}

#[derive(Clone, Debug, Eq, PartialEq, Ord, PartialOrd, Hash, Serialize, Deserialize)]
pub enum Name {
    UserName(String),
    MachineName(i32),
}

impl Display for Name {
    fn fmt(&self, f: &mut std::fmt::Formatter<'_>) -> std::fmt::Result {
        match self {
            Name::UserName(s) => write!(f, "UserName({})", s),
            Name::MachineName(i) => write!(f, "MachineName({})", i),
        }
    }
}

#[derive(Clone, Debug, PartialEq, Eq, Serialize, Deserialize)]
pub struct DecisionVariable {
    pub domain: Domain,
}

impl DecisionVariable {
    pub fn new(domain: Domain) -> DecisionVariable {
        DecisionVariable { domain }
    }
}

impl Display for DecisionVariable {
    fn fmt(&self, f: &mut std::fmt::Formatter<'_>) -> std::fmt::Result {
        match &self.domain {
            Domain::BoolDomain => write!(f, "bool"),
            Domain::IntDomain(ranges) => {
                let mut first = true;
                for r in ranges {
                    if first {
                        first = false;
                    } else {
                        write!(f, " or ")?;
                    }
                    match r {
                        Range::Single(i) => write!(f, "{}", i)?,
                        Range::Bounded(i, j) => write!(f, "{}..{}", i, j)?,
                    }
                }
                Ok(())
            }
        }
    }
}

#[derive(Clone, Debug, PartialEq, Eq, Serialize, Deserialize)]
pub enum Domain {
    BoolDomain,
    IntDomain(Vec<Range<i32>>),
}

<<<<<<< HEAD
#[derive(Clone, Debug, PartialEq, Eq, Serialize, Deserialize)]
=======
impl Domain {
    /// Returns the minimum i32 value a variable of the domain can take, if it is an i32 domain.
    pub fn min_i32(&self) -> Option<i32> {
        match self {
            Domain::BoolDomain => Some(0),
            Domain::IntDomain(ranges) => {
                if ranges.is_empty() {
                    return None;
                }
                let mut min = i32::MAX;
                for r in ranges {
                    match r {
                        Range::Single(i) => min = min.min(*i),
                        Range::Bounded(i, _) => min = min.min(*i),
                    }
                }
                Some(min)
            }
        }
    }

    /// Returns the maximum i32 value a variable of the domain can take, if it is an i32 domain.
    pub fn max_i32(&self) -> Option<i32> {
        match self {
            Domain::BoolDomain => Some(1),
            Domain::IntDomain(ranges) => {
                if ranges.is_empty() {
                    return None;
                }
                let mut max = i32::MIN;
                for r in ranges {
                    match r {
                        Range::Single(i) => max = max.max(*i),
                        Range::Bounded(_, i) => max = max.max(*i),
                    }
                }
                Some(max)
            }
        }
    }

    /// Returns the minimum and maximum integer values a variable of the domain can take, if it is an integer domain.
    pub fn min_max_i32(&self) -> Option<(i32, i32)> {
        match self {
            Domain::BoolDomain => Some((0, 1)),
            Domain::IntDomain(ranges) => {
                if ranges.is_empty() {
                    return None;
                }
                let mut min = i32::MAX;
                let mut max = i32::MIN;
                for r in ranges {
                    match r {
                        Range::Single(i) => {
                            min = min.min(*i);
                            max = max.max(*i);
                        }
                        Range::Bounded(i, j) => {
                            min = min.min(*i);
                            max = max.max(*j);
                        }
                    }
                }
                Some((min, max))
            }
        }
    }
}

#[derive(Clone, Debug, PartialEq, Serialize, Deserialize)]
>>>>>>> 130c16db
pub enum Range<A> {
    Single(A),
    Bounded(A, A),
}

#[derive(Clone, Debug, PartialEq, Eq, Serialize, Deserialize)]
pub enum Constant {
    Int(i32),
    Bool(bool),
}

impl TryFrom<Constant> for i32 {
    type Error = &'static str;

    fn try_from(value: Constant) -> Result<Self, Self::Error> {
        match value {
            Constant::Int(i) => Ok(i),
            _ => Err("Cannot convert non-i32 Constant to i32"),
        }
    }
}
impl TryFrom<Constant> for bool {
    type Error = &'static str;

    fn try_from(value: Constant) -> Result<Self, Self::Error> {
        match value {
            Constant::Bool(b) => Ok(b),
            _ => Err("Cannot convert non-bool Constant to bool"),
        }
    }
}

#[document_compatibility]
<<<<<<< HEAD
#[derive(Clone, Debug, PartialEq, Eq, Serialize, Deserialize, Uniplate)]
=======
#[derive(Clone, Debug, PartialEq, is_enum_variant, Serialize, Deserialize)]
>>>>>>> 130c16db
#[non_exhaustive]
pub enum Expression {
    /**
     * Represents an empty expression
     * NB: we only expect this at the top level of a model (if there is no constraints)
     */
    Nothing,

    #[compatible(Minion, JsonInput)]
    Constant(Metadata, Constant),

    #[compatible(Minion, JsonInput, SAT)]
    Reference(Metadata, Name),

    #[compatible(Minion, JsonInput)]
    Sum(Metadata, Vec<Expression>),

    // /// Division after preventing division by zero, usually with a top-level constraint
    // #[compatible(Minion)]
    // SafeDiv(Metadata, Box<Expression>, Box<Expression>),
    // /// Division with a possibly undefined value (division by 0)
    // #[compatible(Minion, JsonInput)]
    // Div(Metadata, Box<Expression>, Box<Expression>),
    #[compatible(JsonInput)]
    Min(Metadata, Vec<Expression>),

    #[compatible(JsonInput, SAT)]
    Not(Metadata, Box<Expression>),

    #[compatible(JsonInput, SAT)]
    Or(Metadata, Vec<Expression>),

    #[compatible(JsonInput, SAT)]
    And(Metadata, Vec<Expression>),

    #[compatible(JsonInput)]
    Eq(Metadata, Box<Expression>, Box<Expression>),

    #[compatible(JsonInput)]
    Neq(Metadata, Box<Expression>, Box<Expression>),

    #[compatible(JsonInput)]
    Geq(Metadata, Box<Expression>, Box<Expression>),

    #[compatible(JsonInput)]
    Leq(Metadata, Box<Expression>, Box<Expression>),

    #[compatible(JsonInput)]
    Gt(Metadata, Box<Expression>, Box<Expression>),

    #[compatible(JsonInput)]
    Lt(Metadata, Box<Expression>, Box<Expression>),

    /* Flattened SumEq.
     *
     * Note: this is an intermediary step that's used in the process of converting from conjure model to minion.
     * This is NOT a valid expression in either Essence or minion.
     *
     * ToDo: This is a stop gap solution. Eventually it may be better to have multiple constraints instead? (gs248)
     */
    SumEq(Metadata, Vec<Expression>, Box<Expression>),

    // Flattened Constraints
    #[compatible(Minion)]
    SumGeq(Metadata, Vec<Expression>, Box<Expression>),

    #[compatible(Minion)]
    SumLeq(Metadata, Vec<Expression>, Box<Expression>),

    #[compatible(Minion)]
    Ineq(Metadata, Box<Expression>, Box<Expression>, Box<Expression>),

    // #[compatible(Minion)]
    // DivEq(Metadata, Box<Expression>, Box<Expression>, Box<Expression>),
    #[compatible(Minion)]
    AllDiff(Metadata, Vec<Expression>),
}

impl Expression {
<<<<<<< HEAD
    pub fn is_constant(&self) -> bool {
        matches!(self, Expression::Constant(_, _))
=======
    /**
     * Returns a vector of references to the sub-expressions of the expression.
     * If the expression is a primitive (variable, constant, etc.), returns None.
     *
     * Note: If the expression is NOT MEANT TO have sub-expressions, this function will return None.
     * Otherwise, it will return Some(Vec), where the Vec can be empty.
     */
    pub fn sub_expressions(&self) -> Option<Vec<&Expression>> {
        fn unwrap_flat_expression<'a>(
            lhs: &'a [Expression],
            rhs: &'a Box<Expression>,
        ) -> Vec<&'a Expression> {
            let mut sub_exprs = lhs.iter().collect::<Vec<_>>();
            sub_exprs.push(rhs.as_ref());
            sub_exprs
        }

        match self {
            Expression::Constant(_, _) => None,
            Expression::Reference(_, _) => None,
            Expression::Nothing => None,
            Expression::Sum(_, exprs) => Some(exprs.iter().collect()),
            // Expression::SafeDiv(_, lhs, rhs) => Some(vec![lhs.as_ref(), rhs.as_ref()]),
            // Expression::Div(_, lhs, rhs) => Some(vec![lhs.as_ref(), rhs.as_ref()]),
            Expression::Min(_, exprs) => Some(exprs.iter().collect()),
            Expression::Not(_, expr_box) => Some(vec![expr_box.as_ref()]),
            Expression::Or(_, exprs) => Some(exprs.iter().collect()),
            Expression::And(_, exprs) => Some(exprs.iter().collect()),
            Expression::Eq(_, lhs, rhs) => Some(vec![lhs.as_ref(), rhs.as_ref()]),
            Expression::Neq(_, lhs, rhs) => Some(vec![lhs.as_ref(), rhs.as_ref()]),
            Expression::Geq(_, lhs, rhs) => Some(vec![lhs.as_ref(), rhs.as_ref()]),
            Expression::Leq(_, lhs, rhs) => Some(vec![lhs.as_ref(), rhs.as_ref()]),
            Expression::Gt(_, lhs, rhs) => Some(vec![lhs.as_ref(), rhs.as_ref()]),
            Expression::Lt(_, lhs, rhs) => Some(vec![lhs.as_ref(), rhs.as_ref()]),
            Expression::SumGeq(_, lhs, rhs) => Some(unwrap_flat_expression(lhs, rhs)),
            Expression::SumLeq(_, lhs, rhs) => Some(unwrap_flat_expression(lhs, rhs)),
            Expression::SumEq(_, lhs, rhs) => Some(unwrap_flat_expression(lhs, rhs)),
            Expression::Ineq(_, lhs, rhs, cmp) => {
                Some(vec![lhs.as_ref(), rhs.as_ref(), cmp.as_ref()])
            }
            // Expression::DivEq(_, lhs, rhs, _) => Some(vec![lhs.as_ref(), rhs.as_ref()]),
            Expression::AllDiff(_, exprs) => Some(exprs.iter().collect()),
        }
    }

    /// Returns a clone of the same expression type with the given sub-expressions.
    pub fn with_sub_expressions(&self, sub: Vec<&Expression>) -> Expression {
        match self {
            Expression::Constant(metadata, c) => Expression::Constant(metadata.clone(), c.clone()),
            Expression::Reference(metadata, name) => {
                Expression::Reference(metadata.clone(), name.clone())
            }
            Expression::Nothing => Expression::Nothing,
            Expression::Sum(metadata, _) => {
                Expression::Sum(metadata.clone(), sub.iter().cloned().cloned().collect())
            }
            // Expression::Div(metadata, _, _) => Expression::Div(
            //     metadata.clone(),
            //     Box::new(sub[0].clone()),
            //     Box::new(sub[1].clone()),
            // ),
            // Expression::SafeDiv(metadata, _, _) => Expression::SafeDiv(
            //     metadata.clone(),
            //     Box::new(sub[0].clone()),
            //     Box::new(sub[1].clone()),
            // ),
            Expression::Min(metadata, _) => {
                Expression::Min(metadata.clone(), sub.iter().cloned().cloned().collect())
            }
            Expression::Not(metadata, _) => {
                Expression::Not(metadata.clone(), Box::new(sub[0].clone()))
            }
            Expression::Or(metadata, _) => {
                Expression::Or(metadata.clone(), sub.iter().cloned().cloned().collect())
            }
            Expression::And(metadata, _) => {
                Expression::And(metadata.clone(), sub.iter().cloned().cloned().collect())
            }
            Expression::Eq(metadata, _, _) => Expression::Eq(
                metadata.clone(),
                Box::new(sub[0].clone()),
                Box::new(sub[1].clone()),
            ),
            Expression::Neq(metadata, _, _) => Expression::Neq(
                metadata.clone(),
                Box::new(sub[0].clone()),
                Box::new(sub[1].clone()),
            ),
            Expression::Geq(metadata, _, _) => Expression::Geq(
                metadata.clone(),
                Box::new(sub[0].clone()),
                Box::new(sub[1].clone()),
            ),
            Expression::Leq(metadata, _, _) => Expression::Leq(
                metadata.clone(),
                Box::new(sub[0].clone()),
                Box::new(sub[1].clone()),
            ),
            Expression::Gt(metadata, _, _) => Expression::Gt(
                metadata.clone(),
                Box::new(sub[0].clone()),
                Box::new(sub[1].clone()),
            ),
            Expression::Lt(metadata, _, _) => Expression::Lt(
                metadata.clone(),
                Box::new(sub[0].clone()),
                Box::new(sub[1].clone()),
            ),
            Expression::SumGeq(metadata, _, _) => Expression::SumGeq(
                metadata.clone(),
                sub.iter().cloned().cloned().collect(),
                Box::new(sub[2].clone()), // ToDo (gs248) - Why are we using sub[2] here?
            ),
            Expression::SumLeq(metadata, _, _) => Expression::SumLeq(
                metadata.clone(),
                sub.iter().cloned().cloned().collect(),
                Box::new(sub[2].clone()),
            ),
            Expression::SumEq(metadata, _, _) => Expression::SumEq(
                metadata.clone(),
                sub.iter().cloned().cloned().collect(),
                Box::new(sub[2].clone()),
            ),
            Expression::Ineq(metadata, _, _, _) => Expression::Ineq(
                metadata.clone(),
                Box::new(sub[0].clone()),
                Box::new(sub[1].clone()),
                Box::new(sub[2].clone()),
            ),
            // Expression::DivEq(metadata, _, _, _) => Expression::DivEq(
            //     metadata.clone(),
            //     Box::new(sub[0].clone()),
            //     Box::new(sub[1].clone()),
            //     Box::new(sub[2].clone()),
            // ),
            Expression::AllDiff(metadata, _) => {
                Expression::AllDiff(metadata.clone(), sub.iter().cloned().cloned().collect())
            }
        }
    }

    pub fn bounds(&self, vars: &SymbolTable) -> Option<(i32, i32)> {
        match self {
            Expression::Reference(_, name) => vars.get(name).and_then(|v| {
                let b = v.domain.min_max_i32();
                b
            }),
            Expression::Constant(_, Constant::Int(i)) => Some((*i, *i)),
            Expression::Sum(_, exprs) => {
                if exprs.len() == 0 {
                    return None;
                }
                let (mut min, mut max) = (0, 0);
                for e in exprs {
                    if let Some((e_min, e_max)) = e.bounds(vars) {
                        min += e_min;
                        max += e_max;
                    } else {
                        return None;
                    }
                }
                Some((min, max))
            }
            Expression::Min(_, exprs) => {
                if exprs.len() == 0 {
                    return None;
                }
                let bounds = exprs
                    .iter()
                    .map(|e| e.bounds(vars))
                    .collect::<Option<Vec<(i32, i32)>>>()?;
                Some((
                    bounds.iter().map(|(min, _)| *min).min().unwrap(),
                    bounds.iter().map(|(_, max)| *max).min().unwrap(),
                ))
            }
            _ => todo!(),
        }
>>>>>>> 130c16db
    }
}

fn display_expressions(expressions: &[Expression]) -> String {
    if expressions.len() <= 3 {
        format!(
            "Sum({})",
            expressions
                .iter()
                .map(|e| e.to_string())
                .collect::<Vec<String>>()
                .join(", ")
        )
    } else {
        format!(
            "Sum({}..{})",
            expressions[0],
            expressions[expressions.len() - 1]
        )
    }
}

impl Display for Constant {
    fn fmt(&self, f: &mut Formatter<'_>) -> std::fmt::Result {
        match &self {
            Constant::Int(i) => write!(f, "Int({})", i),
            Constant::Bool(b) => write!(f, "Bool({})", b),
        }
    }
}

impl Display for Expression {
    fn fmt(&self, f: &mut Formatter<'_>) -> std::fmt::Result {
        match &self {
            Expression::Constant(metadata, c) => write!(f, "Constant({}, {})", metadata, c),
            Expression::Reference(metadata, name) => write!(f, "Reference({}, {})", metadata, name),
            Expression::Nothing => write!(f, "Nothing"),
            Expression::Sum(metadata, expressions) => {
                write!(f, "Sum({}, {})", metadata, display_expressions(expressions))
            }
            Expression::Not(metadata, expr_box) => {
                write!(f, "Not({}, {})", metadata, expr_box.clone())
            }
            Expression::Or(metadata, expressions) => {
                write!(f, "Not({}, {})", metadata, display_expressions(expressions))
            }
            Expression::And(metadata, expressions) => {
                write!(f, "And({}, {})", metadata, display_expressions(expressions))
            }
            Expression::Eq(metadata, box1, box2) => {
                write!(f, "Eq({}, {}, {})", metadata, box1.clone(), box2.clone())
            }
            Expression::Neq(metadata, box1, box2) => {
                write!(f, "Neq({}, {}, {})", metadata, box1.clone(), box2.clone())
            }
            Expression::Geq(metadata, box1, box2) => {
                write!(f, "Geq({}, {}, {})", metadata, box1.clone(), box2.clone())
            }
            Expression::Leq(metadata, box1, box2) => {
                write!(f, "Leq({}, {}, {})", metadata, box1.clone(), box2.clone())
            }
            Expression::Gt(metadata, box1, box2) => {
                write!(f, "Gt({}, {}, {})", metadata, box1.clone(), box2.clone())
            }
            Expression::Lt(metadata, box1, box2) => {
                write!(f, "Lt({}, {}, {})", metadata, box1.clone(), box2.clone())
            }
            Expression::SumGeq(metadata, box1, box2) => {
                write!(
                    f,
                    "SumGeq({}, {}. {})",
                    metadata,
                    display_expressions(box1),
                    box2.clone()
                )
            }
            Expression::SumLeq(metadata, box1, box2) => {
                write!(
                    f,
                    "SumLeq({}, {}, {})",
                    metadata,
                    display_expressions(box1),
                    box2.clone()
                )
            }
            Expression::Ineq(metadata, box1, box2, box3) => write!(
                f,
                "Ineq({}, {}, {}, {})",
                metadata,
                box1.clone(),
                box2.clone(),
                box3.clone()
            ),
            #[allow(unreachable_patterns)]
            _ => write!(f, "Expression::Unknown"),
        }
    }
}<|MERGE_RESOLUTION|>--- conflicted
+++ resolved
@@ -147,9 +147,7 @@
     IntDomain(Vec<Range<i32>>),
 }
 
-<<<<<<< HEAD
-#[derive(Clone, Debug, PartialEq, Eq, Serialize, Deserialize)]
-=======
+#[derive(Clone, Debug, PartialEq, Eq, Serialize, Deserialize)]
 impl Domain {
     /// Returns the minimum i32 value a variable of the domain can take, if it is an i32 domain.
     pub fn min_i32(&self) -> Option<i32> {
@@ -219,8 +217,7 @@
     }
 }
 
-#[derive(Clone, Debug, PartialEq, Serialize, Deserialize)]
->>>>>>> 130c16db
+#[derive(Clone, Debug, PartialEq, Eq, Serialize, Deserialize)]
 pub enum Range<A> {
     Single(A),
     Bounded(A, A),
@@ -254,11 +251,7 @@
 }
 
 #[document_compatibility]
-<<<<<<< HEAD
-#[derive(Clone, Debug, PartialEq, Eq, Serialize, Deserialize, Uniplate)]
-=======
-#[derive(Clone, Debug, PartialEq, is_enum_variant, Serialize, Deserialize)]
->>>>>>> 130c16db
+#[derive(Clone, Debug, PartialEq, Eq, Serialize, Deserialize, is_enum_variant, Uniplate)]
 #[non_exhaustive]
 pub enum Expression {
     /**
@@ -338,149 +331,8 @@
 }
 
 impl Expression {
-<<<<<<< HEAD
     pub fn is_constant(&self) -> bool {
         matches!(self, Expression::Constant(_, _))
-=======
-    /**
-     * Returns a vector of references to the sub-expressions of the expression.
-     * If the expression is a primitive (variable, constant, etc.), returns None.
-     *
-     * Note: If the expression is NOT MEANT TO have sub-expressions, this function will return None.
-     * Otherwise, it will return Some(Vec), where the Vec can be empty.
-     */
-    pub fn sub_expressions(&self) -> Option<Vec<&Expression>> {
-        fn unwrap_flat_expression<'a>(
-            lhs: &'a [Expression],
-            rhs: &'a Box<Expression>,
-        ) -> Vec<&'a Expression> {
-            let mut sub_exprs = lhs.iter().collect::<Vec<_>>();
-            sub_exprs.push(rhs.as_ref());
-            sub_exprs
-        }
-
-        match self {
-            Expression::Constant(_, _) => None,
-            Expression::Reference(_, _) => None,
-            Expression::Nothing => None,
-            Expression::Sum(_, exprs) => Some(exprs.iter().collect()),
-            // Expression::SafeDiv(_, lhs, rhs) => Some(vec![lhs.as_ref(), rhs.as_ref()]),
-            // Expression::Div(_, lhs, rhs) => Some(vec![lhs.as_ref(), rhs.as_ref()]),
-            Expression::Min(_, exprs) => Some(exprs.iter().collect()),
-            Expression::Not(_, expr_box) => Some(vec![expr_box.as_ref()]),
-            Expression::Or(_, exprs) => Some(exprs.iter().collect()),
-            Expression::And(_, exprs) => Some(exprs.iter().collect()),
-            Expression::Eq(_, lhs, rhs) => Some(vec![lhs.as_ref(), rhs.as_ref()]),
-            Expression::Neq(_, lhs, rhs) => Some(vec![lhs.as_ref(), rhs.as_ref()]),
-            Expression::Geq(_, lhs, rhs) => Some(vec![lhs.as_ref(), rhs.as_ref()]),
-            Expression::Leq(_, lhs, rhs) => Some(vec![lhs.as_ref(), rhs.as_ref()]),
-            Expression::Gt(_, lhs, rhs) => Some(vec![lhs.as_ref(), rhs.as_ref()]),
-            Expression::Lt(_, lhs, rhs) => Some(vec![lhs.as_ref(), rhs.as_ref()]),
-            Expression::SumGeq(_, lhs, rhs) => Some(unwrap_flat_expression(lhs, rhs)),
-            Expression::SumLeq(_, lhs, rhs) => Some(unwrap_flat_expression(lhs, rhs)),
-            Expression::SumEq(_, lhs, rhs) => Some(unwrap_flat_expression(lhs, rhs)),
-            Expression::Ineq(_, lhs, rhs, cmp) => {
-                Some(vec![lhs.as_ref(), rhs.as_ref(), cmp.as_ref()])
-            }
-            // Expression::DivEq(_, lhs, rhs, _) => Some(vec![lhs.as_ref(), rhs.as_ref()]),
-            Expression::AllDiff(_, exprs) => Some(exprs.iter().collect()),
-        }
-    }
-
-    /// Returns a clone of the same expression type with the given sub-expressions.
-    pub fn with_sub_expressions(&self, sub: Vec<&Expression>) -> Expression {
-        match self {
-            Expression::Constant(metadata, c) => Expression::Constant(metadata.clone(), c.clone()),
-            Expression::Reference(metadata, name) => {
-                Expression::Reference(metadata.clone(), name.clone())
-            }
-            Expression::Nothing => Expression::Nothing,
-            Expression::Sum(metadata, _) => {
-                Expression::Sum(metadata.clone(), sub.iter().cloned().cloned().collect())
-            }
-            // Expression::Div(metadata, _, _) => Expression::Div(
-            //     metadata.clone(),
-            //     Box::new(sub[0].clone()),
-            //     Box::new(sub[1].clone()),
-            // ),
-            // Expression::SafeDiv(metadata, _, _) => Expression::SafeDiv(
-            //     metadata.clone(),
-            //     Box::new(sub[0].clone()),
-            //     Box::new(sub[1].clone()),
-            // ),
-            Expression::Min(metadata, _) => {
-                Expression::Min(metadata.clone(), sub.iter().cloned().cloned().collect())
-            }
-            Expression::Not(metadata, _) => {
-                Expression::Not(metadata.clone(), Box::new(sub[0].clone()))
-            }
-            Expression::Or(metadata, _) => {
-                Expression::Or(metadata.clone(), sub.iter().cloned().cloned().collect())
-            }
-            Expression::And(metadata, _) => {
-                Expression::And(metadata.clone(), sub.iter().cloned().cloned().collect())
-            }
-            Expression::Eq(metadata, _, _) => Expression::Eq(
-                metadata.clone(),
-                Box::new(sub[0].clone()),
-                Box::new(sub[1].clone()),
-            ),
-            Expression::Neq(metadata, _, _) => Expression::Neq(
-                metadata.clone(),
-                Box::new(sub[0].clone()),
-                Box::new(sub[1].clone()),
-            ),
-            Expression::Geq(metadata, _, _) => Expression::Geq(
-                metadata.clone(),
-                Box::new(sub[0].clone()),
-                Box::new(sub[1].clone()),
-            ),
-            Expression::Leq(metadata, _, _) => Expression::Leq(
-                metadata.clone(),
-                Box::new(sub[0].clone()),
-                Box::new(sub[1].clone()),
-            ),
-            Expression::Gt(metadata, _, _) => Expression::Gt(
-                metadata.clone(),
-                Box::new(sub[0].clone()),
-                Box::new(sub[1].clone()),
-            ),
-            Expression::Lt(metadata, _, _) => Expression::Lt(
-                metadata.clone(),
-                Box::new(sub[0].clone()),
-                Box::new(sub[1].clone()),
-            ),
-            Expression::SumGeq(metadata, _, _) => Expression::SumGeq(
-                metadata.clone(),
-                sub.iter().cloned().cloned().collect(),
-                Box::new(sub[2].clone()), // ToDo (gs248) - Why are we using sub[2] here?
-            ),
-            Expression::SumLeq(metadata, _, _) => Expression::SumLeq(
-                metadata.clone(),
-                sub.iter().cloned().cloned().collect(),
-                Box::new(sub[2].clone()),
-            ),
-            Expression::SumEq(metadata, _, _) => Expression::SumEq(
-                metadata.clone(),
-                sub.iter().cloned().cloned().collect(),
-                Box::new(sub[2].clone()),
-            ),
-            Expression::Ineq(metadata, _, _, _) => Expression::Ineq(
-                metadata.clone(),
-                Box::new(sub[0].clone()),
-                Box::new(sub[1].clone()),
-                Box::new(sub[2].clone()),
-            ),
-            // Expression::DivEq(metadata, _, _, _) => Expression::DivEq(
-            //     metadata.clone(),
-            //     Box::new(sub[0].clone()),
-            //     Box::new(sub[1].clone()),
-            //     Box::new(sub[2].clone()),
-            // ),
-            Expression::AllDiff(metadata, _) => {
-                Expression::AllDiff(metadata.clone(), sub.iter().cloned().cloned().collect())
-            }
-        }
     }
 
     pub fn bounds(&self, vars: &SymbolTable) -> Option<(i32, i32)> {
@@ -520,7 +372,6 @@
             }
             _ => todo!(),
         }
->>>>>>> 130c16db
     }
 }
 
