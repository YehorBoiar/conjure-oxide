--- conflicted
+++ resolved
@@ -38,12 +38,9 @@
 tracing-subscriber = { version = "0.3.18", features = ["ansi", "env-filter", "json"] }
 tracing = "0.1.40"
 tree-sitter = "0.24.3"
-<<<<<<< HEAD
 tree-sitter-language = "0.1"
 tree-sitter-essence = { version = "0.1.0", path = "../crates/tree-sitter-essence" }
-=======
 tree-sitter-haskell = "0.23.0"
->>>>>>> 6a2656a5
 
 [features]
 
