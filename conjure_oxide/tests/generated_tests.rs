--- conflicted
+++ resolved
@@ -228,30 +228,12 @@
 
     assert_eq!(model, expected_model);
 
-<<<<<<< HEAD
-    // Stage 3: Run the model through the Minion solver and check that the solutions are as expected
-    let solutions = get_minion_solutions(model, 0)?;
-
-    let solutions_json = save_minion_solutions_json(&solutions, path, essence_base, accept)?;
-    if verbose {
-        println!("Minion solutions: {:#?}", solutions_json)
-    }
-
-    //Stage 4: Check that the generated rules match with the expected in temrs if type, order and count
-    let generated_rule_trace = read_rule_trace(path, essence_base, "generated", accept)?;
-    let expected_rule_trace = read_rule_trace(path, essence_base, "expected", accept)?;
-=======
     //Stage 3: Check that the generated rules match with the expected in terms if type, order and count
->>>>>>> 7f97a5ca
 
     let generated_rule_trace_human =
         read_human_rule_trace(path, essence_base, "generated", accept)?;
     let expected_rule_trace_human = read_human_rule_trace(path, essence_base, "expected", accept)?;
 
-<<<<<<< HEAD
-    assert_eq!(expected_rule_trace, generated_rule_trace);
-=======
->>>>>>> 7f97a5ca
     assert_eq!(expected_rule_trace_human, generated_rule_trace_human);
 
     // Stage 4: Run the model through the Minion solver and check that the solutions are as expected
