use conjure_core::rule_engine::rewrite_naive;
use conjure_core::Model;
use conjure_oxide::utils::essence_parser::parse_essence_file_native;
use conjure_oxide::utils::testing::{read_human_rule_trace, read_rule_trace};
use glob::glob;
use itertools::Itertools;
use std::collections::BTreeMap;
use std::env;
use std::error::Error;
use std::fs;
use std::fs::File;
use tracing::{span, Level, Metadata as OtherMetadata};
use tracing_subscriber::{
    filter::EnvFilter, filter::FilterFn, fmt, layer::SubscriberExt, Layer, Registry,
};
use uniplate::Biplate;

use tracing_appender::non_blocking::WorkerGuard;

use std::path::Path;
use std::sync::Arc;
use std::sync::Mutex;
use std::sync::RwLock;

use conjure_core::ast::Atom;
use conjure_core::ast::{Expression, Literal, Name};
use conjure_core::context::Context;
use conjure_oxide::defaults::get_default_rule_sets;
use conjure_oxide::rule_engine::resolve_rule_sets;
use conjure_oxide::utils::conjure::minion_solutions_to_json;
use conjure_oxide::utils::conjure::{
    get_minion_solutions, get_solutions_from_conjure, parse_essence_file,
};
use conjure_oxide::utils::testing::save_stats_json;
use conjure_oxide::utils::testing::{
    read_minion_solutions_json, read_model_json, save_minion_solutions_json, save_model_json,
};
use conjure_oxide::{Metadata, SolverFamily};
use serde::Deserialize;

use pretty_assertions::assert_eq;

#[derive(Deserialize)]
#[serde(default)]
struct TestConfig {
    extra_rewriter_asserts: Vec<String>,
    use_native_parser: bool,
    use_naive_rewriter: bool,
    run_solver: bool,
}

impl Default for TestConfig {
    fn default() -> Self {
        Self {
            extra_rewriter_asserts: vec!["vector_operators_have_partially_evaluated".into()],
            use_native_parser: true,
            use_naive_rewriter: true,
            run_solver: true,
        }
    }
}

fn main() {
    let _guard = create_scoped_subscriber("./logs", "test_log");

    // creating a span and log a message
    let test_span = span!(Level::TRACE, "test_span");
    let _enter: span::Entered<'_> = test_span.enter();

    for entry in glob("conjure_oxide/tests/integration/*").expect("Failed to read glob pattern") {
        match entry {
            Ok(path) => println!("File: {:?}", path),
            Err(e) => println!("Error: {:?}", e),
        }
    }

    let file_path = Path::new("conjure_oxide/tests/integration/*"); // using relative path

    let base_name = file_path.file_stem().and_then(|stem| stem.to_str());

    match base_name {
        Some(name) => println!("Base name: {}", name),
        None => println!("Could not extract the base name"),
    }
}

// run tests in sequence not parallel when verbose logging, to ensure the logs are ordered
// correctly
static GUARD: Mutex<()> = Mutex::new(());

// wrapper to conditionally enforce sequential execution
fn integration_test(path: &str, essence_base: &str, extension: &str) -> Result<(), Box<dyn Error>> {
    let verbose = env::var("VERBOSE").unwrap_or("false".to_string()) == "true";

    // Lock here to ensure sequential execution
    // Tests should still run if a previous test panics while holding this mutex
    let _guard = GUARD.lock().unwrap_or_else(|e| e.into_inner());

    // run tests in sequence not parallel when verbose logging, to ensure the logs are ordered
    // correctly

    let (subscriber, _guard) = create_scoped_subscriber(path, essence_base);

    // set the subscriber as default
    tracing::subscriber::with_default(subscriber, || {
        // create a span for the trace
        // let test_span = span!(target: "rule_engine", Level::TRACE, "test_span");
        // let _enter = test_span.enter();

        // execute tests based on verbosity
        if verbose {
            #[allow(clippy::unwrap_used)]
            let _guard = GUARD.lock().unwrap_or_else(|e| e.into_inner());
            integration_test_inner(path, essence_base, extension)?
        } else {
            integration_test_inner(path, essence_base, extension)?
        }

        Ok(())
    })
}

/// Runs an integration test for a given Conjure model by:
/// 1. Parsing the model from an Essence file.
/// 2. Rewriting the model according to predefined rule sets.
/// 3. Solving the model using the Minion solver and validating the solutions.
///
/// This function operates in three main stages:
/// - **Parsing Stage**: Reads the Essence model file and verifies that it parses correctly.
/// - **Rewrite Stage**: Applies a set of rules to the parsed model and validates the result.
/// - **Solution Stage**: Uses Minion to solve the model and compares solutions with expected results.
///
/// # Arguments
///
/// * `path` - The file path where the Essence model and other resources are located.
/// * `essence_base` - The base name of the Essence model file.
/// * `extension` - The file extension for the Essence model.
///
/// # Errors
///
/// Returns an error if any stage fails due to a mismatch with expected results or file I/O issues.
#[allow(clippy::unwrap_used)]
fn integration_test_inner(
    path: &str,
    essence_base: &str,
    extension: &str,
) -> Result<(), Box<dyn Error>> {
    let context: Arc<RwLock<Context<'static>>> = Default::default();
    let accept = env::var("ACCEPT").unwrap_or("false".to_string()) == "true";
    let verbose = env::var("VERBOSE").unwrap_or("false".to_string()) == "true";

    if verbose {
        println!(
            "Running integration test for {}/{}, ACCEPT={}",
            path, essence_base, accept
        );
    }

    let config: TestConfig =
        if let Ok(config_contents) = fs::read_to_string(format!("{}/config.toml", path)) {
            toml::from_str(&config_contents).unwrap()
        } else {
            Default::default()
        };

    // Stage 0: Compare the two methods of parsing
    // skip if the field is set to true
    // do not skip if it is unset, or if it is explicitly set to false
    if config.use_native_parser {
        let model_native =
            parse_essence_file_native(path, essence_base, extension, context.clone())?;
        save_model_json(&model_native, path, essence_base, "parse", accept)?;
        let expected_model = read_model_json(path, essence_base, "expected", "parse")?;
        assert_eq!(model_native, expected_model);
    }

    // Stage 1: Read the essence file and check that the model is parsed correctly
    let model = parse_essence_file(path, essence_base, extension, context.clone())?;
    if verbose {
        println!("Parsed model: {:#?}", model)
    }

    context.as_ref().write().unwrap().file_name =
        Some(format!("{path}/{essence_base}.{extension}"));

    save_model_json(&model, path, essence_base, "parse", accept)?;
    let expected_model = read_model_json(path, essence_base, "expected", "parse")?;
    if verbose {
        println!("Expected model: {:#?}", expected_model)
    }

    assert_eq!(model, expected_model);

    // Stage 2: Rewrite the model using the rule engine and check that the result is as expected
    let rule_sets = resolve_rule_sets(SolverFamily::Minion, &get_default_rule_sets())?;

    // TODO: temporarily set to always use rewrite_naive
    // remove before merging?
    // or we can decide to make native the default.
    // let model = if config.use_naive_rewriter {
    //     rewrite_naive(&model, &rule_sets, true)?
    // } else {
    //     rewrite_model(&model, &rule_sets)?
    // };
    let model = rewrite_naive(&model, &rule_sets, false)?;

    if verbose {
        println!("Rewritten model: {:#?}", model)
    }

    save_model_json(&model, path, essence_base, "rewrite", accept)?;

    if !config.extra_rewriter_asserts.is_empty() {
        for extra_assert in config.extra_rewriter_asserts {
            match extra_assert.as_str() {
                "vector_operators_have_partially_evaluated" => {
                    assert_vector_operators_have_partially_evaluated(&model)
                }
                x => println!("Unrecognised extra assert: {}", x),
            };
        }
    }

    let expected_model = read_model_json(path, essence_base, "expected", "rewrite")?;
    if verbose {
        println!("Expected model: {:#?}", expected_model)
    }

    assert_eq!(model, expected_model);

    //Stage 3: Check that the generated rules match with the expected in terms if type, order and count
<<<<<<< HEAD

    let generated_json_rule_trace = read_rule_trace(path, essence_base, "generated", accept);
    let expected_json_rule_trace = read_rule_trace(path, essence_base, "generated", accept);

    assert_eq!(expected_json_rule_trace, generated_json_rule_trace);
=======
>>>>>>> b5562304

    let generated_rule_trace_human =
        read_human_rule_trace(path, essence_base, "generated", accept)?;
    let expected_rule_trace_human = read_human_rule_trace(path, essence_base, "expected", accept)?;

    assert_eq!(expected_rule_trace_human, generated_rule_trace_human);

    // Stage 4: Run the model through the Minion solver and check that the solutions are as expected
    if config.run_solver {
        // TODO: when we do the big refactor, lump all these pass-through variables into a state
        // struct
        check_solutions_stage(
            &context,
            model,
            path,
            essence_base,
            extension,
            verbose,
            accept,
        )?;
    }

    save_stats_json(context, path, essence_base)?;

    Ok(())
}

/// Solutions checking stage
fn check_solutions_stage(
    _context: &Arc<RwLock<Context>>,
    model: Model,
    path: &str,
    essence_base: &str,
    extension: &str,
    verbose: bool,
    accept: bool,
) -> anyhow::Result<()> {
    let solutions = get_minion_solutions(model, 0)?;

    let solutions_json = save_minion_solutions_json(&solutions, path, essence_base, accept)?;
    if verbose {
        println!("Minion solutions: {:#?}", solutions_json)
    }

    // test solutions against conjure before writing
    if accept {
        let mut conjure_solutions: Vec<BTreeMap<Name, Literal>> =
            get_solutions_from_conjure(&format!("{}/{}.{}", path, essence_base, extension))?;

        // Change bools to nums in both outputs, as we currently don't convert 0,1 back to
        // booleans for Minion.

        // remove machine names from Minion solutions, as the conjure solutions won't have these.
        let mut username_solutions = solutions.clone();
        for solset in &mut username_solutions {
            for (k, v) in solset.clone().into_iter() {
                match k {
                    conjure_core::ast::Name::MachineName(_) => {
                        solset.remove(&k);
                    }
                    conjure_core::ast::Name::UserName(_) => match v {
                        Literal::Bool(true) => {
                            solset.insert(k, Literal::Int(1));
                        }
                        Literal::Bool(false) => {
                            solset.insert(k, Literal::Int(0));
                        }
                        _ => {}
                    },
                }
            }
        }

        // remove duplicate entries (created when we removed machine names above)
        username_solutions = username_solutions.into_iter().unique().collect();

        for solset in &mut conjure_solutions {
            for (k, v) in solset.clone().into_iter() {
                match v {
                    Literal::Bool(true) => {
                        solset.insert(k, Literal::Int(1));
                    }
                    Literal::Bool(false) => {
                        solset.insert(k, Literal::Int(0));
                    }
                    _ => {}
                }
            }
        }

        conjure_solutions = conjure_solutions.into_iter().unique().collect();

        // I can't make these sets of hashmaps due to hashmaps not implementing hash; so, to
        // compare these, I make them both json and compare that.
        let mut conjure_solutions_json: serde_json::Value =
            minion_solutions_to_json(&conjure_solutions);
        let mut username_solutions_json: serde_json::Value =
            minion_solutions_to_json(&username_solutions);
        conjure_solutions_json.sort_all_objects();
        username_solutions_json.sort_all_objects();

        assert_eq!(
            username_solutions_json, conjure_solutions_json,
            "Solutions do not match conjure!"
        );
    }

    let expected_solutions_json = read_minion_solutions_json(path, essence_base, "expected")?;
    if verbose {
        println!("Expected solutions: {:#?}", expected_solutions_json)
    }

    assert_eq!(solutions_json, expected_solutions_json);

    Ok(())
}

fn assert_vector_operators_have_partially_evaluated(model: &conjure_core::Model) {
    for node in <_ as Biplate<Expression>>::universe_bi(&model.constraints) {
        use conjure_core::ast::Expression::*;
        match node {
            Sum(_, ref vec) => assert_constants_leq_one(&node, vec),
            Min(_, ref vec) => assert_constants_leq_one(&node, vec),
            Max(_, ref vec) => assert_constants_leq_one(&node, vec),
            Or(_, ref vec) => assert_constants_leq_one(&node, vec),
            And(_, ref vec) => assert_constants_leq_one(&node, vec),
            _ => (),
        };
    }
}

fn assert_constants_leq_one(parent_expr: &Expression, exprs: &[Expression]) {
    let count = exprs.iter().fold(0, |i, x| match x {
        Expression::Atomic(_, Atom::Literal(_)) => i + 1,
        _ => i,
    });

    assert!(
        count <= 1,
        "assert_vector_operators_have_partially_evaluated: expression {} is not partially evaluated",
        parent_expr
    );
}

pub fn create_scoped_subscriber(
    path: &str,
    test_name: &str,
) -> (
    impl tracing::Subscriber + Send + Sync,
    Vec<tracing_appender::non_blocking::WorkerGuard>,
) {
    let (target1_layer, guard1) = create_file_layer_json(path, test_name);
    let (target2_layer, guard2) = create_file_layer_human(path, test_name);
    let layered = target1_layer.and_then(target2_layer);

    let subscriber = Arc::new(tracing_subscriber::registry().with(layered))
        as Arc<dyn tracing::Subscriber + Send + Sync>;
    // setting this subscriber as the default
    let _default = tracing::subscriber::set_default(subscriber.clone());

    (subscriber, vec![guard1, guard2])
}

fn create_file_layer_json(
    path: &str,
    test_name: &str,
) -> (impl Layer<Registry> + Send + Sync, WorkerGuard) {
    let file = File::create(format!("{path}/{test_name}-expected-rule-trace.json"))
        .expect("Unable to create log file");
    let (non_blocking, guard1) = tracing_appender::non_blocking(file);

    let layer1 = fmt::layer()
        .json()
        .with_writer(non_blocking)
        .with_level(false)
        .with_target(false)
        .without_time()
        .with_filter(FilterFn::new(|meta: &OtherMetadata| {
            meta.target() == "rule_engine"
        }));

    (layer1, guard1)
}

fn create_file_layer_human(
    path: &str,
    test_name: &str,
) -> (impl Layer<Registry> + Send + Sync, WorkerGuard) {
    let file = File::create(format!("{path}/{test_name}-generated-rule-trace-human.txt"))
        .expect("Unable to create log file");
    let (non_blocking, guard2) = tracing_appender::non_blocking(file);

    let layer2 = fmt::layer()
        .with_writer(non_blocking)
        .with_level(false)
        .without_time()
        .with_target(false)
        .with_filter(EnvFilter::new("rule_engine_human=trace"))
        .with_filter(FilterFn::new(|meta| meta.target() == "rule_engine_human"));

    (layer2, guard2)
}

#[test]
fn assert_conjure_present() {
    conjure_oxide::find_conjure::conjure_executable().unwrap();
}

include!(concat!(env!("OUT_DIR"), "/gen_tests.rs"));<|MERGE_RESOLUTION|>--- conflicted
+++ resolved
@@ -229,14 +229,11 @@
     assert_eq!(model, expected_model);
 
     //Stage 3: Check that the generated rules match with the expected in terms if type, order and count
-<<<<<<< HEAD
-
-    let generated_json_rule_trace = read_rule_trace(path, essence_base, "generated", accept);
-    let expected_json_rule_trace = read_rule_trace(path, essence_base, "generated", accept);
+
+    let generated_json_rule_trace = read_rule_trace(path, essence_base, "generated", accept)?;
+    let expected_json_rule_trace = read_rule_trace(path, essence_base, "generated", accept)?;
 
     assert_eq!(expected_json_rule_trace, generated_json_rule_trace);
-=======
->>>>>>> b5562304
 
     let generated_rule_trace_human =
         read_human_rule_trace(path, essence_base, "generated", accept)?;
