--- conflicted
+++ resolved
@@ -29,15 +29,7 @@
 #[derive(Parser)]
 #[command(author, version, about, long_about = None)]
 struct Cli {
-<<<<<<< HEAD
-    #[arg(
-        value_name = "INPUT_ESSENCE",
-        default_value = "./conjure_oxide/tests/integration//xyz/input.essence",
-        help = "The input Essence file"
-    )]
-=======
     #[arg(value_name = "INPUT_ESSENCE", help = "The input Essence file")]
->>>>>>> b5373724
     input_file: PathBuf,
 
     #[arg(
