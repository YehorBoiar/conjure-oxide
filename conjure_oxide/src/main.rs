<<<<<<< HEAD
// (niklasdewally): temporary, gut this if you want!

use std::path::PathBuf;

use anyhow::Result as AnyhowResult;
use anyhow::{anyhow, bail};
use clap::{arg, command, Parser};
=======
use anyhow::Result as AnyhowResult;
use anyhow::{anyhow, bail};
use clap::{arg, command, Parser};
use conjure_oxide::find_conjure::conjure_executable;
use serde_json::json;
use serde_json::to_string_pretty;
use structured_logger::{json::new_writer, unix_ms, Builder};
>>>>>>> 236238e3

use conjure_core::context::Context;
use conjure_oxide::find_conjure::conjure_executable;
use conjure_oxide::model_from_json;
use conjure_oxide::rule_engine::{
    get_rule_priorities, get_rules_vec, resolve_rule_sets, rewrite_model,
};
use conjure_oxide::utils::conjure::{get_minion_solutions, minion_solutions_to_json};
<<<<<<< HEAD
use conjure_oxide::SolverFamily;
=======
use std::fs::File;
use std::io::stdout;
use std::path::PathBuf;
use std::process::exit;
>>>>>>> 236238e3

#[derive(Parser)]
#[command(author, version, about, long_about = None)]
struct Cli {
    #[arg(long, value_name = "SOLVER")]
    solver: Option<String>,

    #[arg(
        value_name = "INPUT_ESSENCE",
        default_value = "./conjure_oxide/tests/integration/xyz/input.essence"
    )]
    input_file: PathBuf,
}

pub fn main() -> AnyhowResult<()> {
<<<<<<< HEAD
    let target_family = SolverFamily::Minion; // ToDo get this from CLI input
    let extra_rule_sets: Vec<&str> = vec!["Constant"]; // ToDo get this from CLI input

    let rule_sets = resolve_rule_sets(target_family, &extra_rule_sets)?;

    print!("Rule sets: {{");
    rule_sets.iter().for_each(|rule_set| {
        print!("{}", rule_set.name);
        #[allow(clippy::unwrap_used)]
        if rule_set != rule_sets.last().unwrap() {
            print!(", ");
        }
    });
    println!("}}\n");
=======
    let log_file = File::options()
        .create(true)
        .append(true)
        .open("conjure_oxide.log")
        .unwrap();

    Builder::new()
        .with_target_writer("info", new_writer(stdout()))
        .with_target_writer("file", new_writer(log_file))
        .init();

    let rule_sets = match resolve_rule_sets(vec!["Minion", "Constant"]) {
        Ok(rs) => rs,
        Err(e) => {
            log::error!("Error resolving rule sets: {}", e);
            exit(1);
        }
    };

    log::info!(
        target: "info",
        "Rule sets: {}",
        rule_sets.iter().map(|rule_set| rule_set.name).collect::<Vec<_>>().join(", ")
    );
>>>>>>> 236238e3

    let rule_priorities = get_rule_priorities(&rule_sets)?;
    let rules_vec = get_rules_vec(&rule_priorities);

    log::info!(target: "info", 
         "Rules and priorities: {}", 
         rules_vec.iter()
            .map(|rule| format!("{}: {}", rule.name, rule_priorities.get(rule).unwrap_or(&0)))
            .collect::<Vec<_>>()
            .join(", "));

    let cli = Cli::parse();
    log::info!("Input file: {}", cli.input_file.display());
    let input_file: &str = cli.input_file.to_str().ok_or(anyhow!(
        "Given input_file could not be converted to a string"
    ))?;

    /******************************************************/
    /*        Parse essence to json using Conjure         */
    /******************************************************/

    conjure_executable()
        .map_err(|e| anyhow!("Could not find correct conjure executable: {}", e))?;

    let mut cmd = std::process::Command::new("conjure");
    let output = cmd
        .arg("pretty")
        .arg("--output-format=astjson")
        .arg(input_file)
        .output()?;

    let conjure_stderr = String::from_utf8(output.stderr)?;
    if !conjure_stderr.is_empty() {
        bail!(conjure_stderr);
    }

    let astjson = String::from_utf8(output.stdout)?;
    let mut model = model_from_json(&astjson)?;

<<<<<<< HEAD
    let context = Context::new(
        target_family,
        extra_rule_sets.clone(),
        rules_vec.clone(),
        rule_sets.clone(),
    );
    model.set_context(context);

    println!("Initial model:");
    println!("{:#?}", model);
=======
    log::info!("Initial model: {}", to_string_pretty(&json!(model))?);
>>>>>>> 236238e3

    log::info!("Rewriting model...");
    model = rewrite_model(&model, &rule_sets)?;

    log::info!("Rewritten model: {}", to_string_pretty(&json!(model))?);

    let solutions = get_minion_solutions(model)?;
    log::info!("Solutions: {}", minion_solutions_to_json(&solutions));

    Ok(())
}

#[cfg(test)]
mod tests {
    use conjure_oxide::{get_example_model, get_example_model_by_path};

    #[test]
    fn test_get_example_model_success() {
        let filename = "input";
        get_example_model(filename).unwrap();
    }

    #[test]
    fn test_get_example_model_by_filepath() {
        let filepath = "tests/integration/xyz/input.essence";
        get_example_model_by_path(filepath).unwrap();
    }

    #[test]
    fn test_get_example_model_fail_empty_filename() {
        let filename = "";
        get_example_model(filename).unwrap_err();
    }

    #[test]
    fn test_get_example_model_fail_empty_filepath() {
        let filepath = "";
        get_example_model_by_path(filepath).unwrap_err();
    }
}<|MERGE_RESOLUTION|>--- conflicted
+++ resolved
@@ -1,20 +1,16 @@
-<<<<<<< HEAD
 // (niklasdewally): temporary, gut this if you want!
 
+use std::fs::File;
+use std::io::stdout;
 use std::path::PathBuf;
+use std::process::exit;
 
+use anyhow::{anyhow, bail};
 use anyhow::Result as AnyhowResult;
-use anyhow::{anyhow, bail};
 use clap::{arg, command, Parser};
-=======
-use anyhow::Result as AnyhowResult;
-use anyhow::{anyhow, bail};
-use clap::{arg, command, Parser};
-use conjure_oxide::find_conjure::conjure_executable;
 use serde_json::json;
 use serde_json::to_string_pretty;
-use structured_logger::{json::new_writer, unix_ms, Builder};
->>>>>>> 236238e3
+use structured_logger::{Builder, json::new_writer};
 
 use conjure_core::context::Context;
 use conjure_oxide::find_conjure::conjure_executable;
@@ -22,15 +18,8 @@
 use conjure_oxide::rule_engine::{
     get_rule_priorities, get_rules_vec, resolve_rule_sets, rewrite_model,
 };
+use conjure_oxide::SolverFamily;
 use conjure_oxide::utils::conjure::{get_minion_solutions, minion_solutions_to_json};
-<<<<<<< HEAD
-use conjure_oxide::SolverFamily;
-=======
-use std::fs::File;
-use std::io::stdout;
-use std::path::PathBuf;
-use std::process::exit;
->>>>>>> 236238e3
 
 #[derive(Parser)]
 #[command(author, version, about, long_about = None)]
@@ -46,22 +35,9 @@
 }
 
 pub fn main() -> AnyhowResult<()> {
-<<<<<<< HEAD
     let target_family = SolverFamily::Minion; // ToDo get this from CLI input
     let extra_rule_sets: Vec<&str> = vec!["Constant"]; // ToDo get this from CLI input
 
-    let rule_sets = resolve_rule_sets(target_family, &extra_rule_sets)?;
-
-    print!("Rule sets: {{");
-    rule_sets.iter().for_each(|rule_set| {
-        print!("{}", rule_set.name);
-        #[allow(clippy::unwrap_used)]
-        if rule_set != rule_sets.last().unwrap() {
-            print!(", ");
-        }
-    });
-    println!("}}\n");
-=======
     let log_file = File::options()
         .create(true)
         .append(true)
@@ -73,7 +49,7 @@
         .with_target_writer("file", new_writer(log_file))
         .init();
 
-    let rule_sets = match resolve_rule_sets(vec!["Minion", "Constant"]) {
+    let rule_sets = match resolve_rule_sets(target_family, &extra_rule_sets) {
         Ok(rs) => rs,
         Err(e) => {
             log::error!("Error resolving rule sets: {}", e);
@@ -86,7 +62,6 @@
         "Rule sets: {}",
         rule_sets.iter().map(|rule_set| rule_set.name).collect::<Vec<_>>().join(", ")
     );
->>>>>>> 236238e3
 
     let rule_priorities = get_rule_priorities(&rule_sets)?;
     let rules_vec = get_rules_vec(&rule_priorities);
@@ -126,7 +101,6 @@
     let astjson = String::from_utf8(output.stdout)?;
     let mut model = model_from_json(&astjson)?;
 
-<<<<<<< HEAD
     let context = Context::new(
         target_family,
         extra_rule_sets.clone(),
@@ -135,11 +109,7 @@
     );
     model.set_context(context);
 
-    println!("Initial model:");
-    println!("{:#?}", model);
-=======
     log::info!("Initial model: {}", to_string_pretty(&json!(model))?);
->>>>>>> 236238e3
 
     log::info!("Rewriting model...");
     model = rewrite_model(&model, &rule_sets)?;
